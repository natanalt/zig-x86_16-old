pub fn syscall0(number: usize) usize {
    return asm volatile ("svc #0"
        : [ret] "={x0}" (-> usize)
        : [number] "{x8}" (number)
<<<<<<< HEAD
        : "memory"
=======
        : "memory", "cc"
>>>>>>> ba4d83af
    );
}

pub fn syscall1(number: usize, arg1: usize) usize {
    return asm volatile ("svc #0"
        : [ret] "={x0}" (-> usize)
        : [number] "{x8}" (number),
          [arg1] "{x0}" (arg1)
<<<<<<< HEAD
        : "memory"
=======
        : "memory", "cc"
>>>>>>> ba4d83af
    );
}

pub fn syscall2(number: usize, arg1: usize, arg2: usize) usize {
    return asm volatile ("svc #0"
        : [ret] "={x0}" (-> usize)
        : [number] "{x8}" (number),
          [arg1] "{x0}" (arg1),
          [arg2] "{x1}" (arg2)
<<<<<<< HEAD
        : "memory"
=======
        : "memory", "cc"
>>>>>>> ba4d83af
    );
}

pub fn syscall3(number: usize, arg1: usize, arg2: usize, arg3: usize) usize {
    return asm volatile ("svc #0"
        : [ret] "={x0}" (-> usize)
        : [number] "{x8}" (number),
          [arg1] "{x0}" (arg1),
          [arg2] "{x1}" (arg2),
          [arg3] "{x2}" (arg3)
<<<<<<< HEAD
        : "memory"
=======
        : "memory", "cc"
>>>>>>> ba4d83af
    );
}

pub fn syscall4(number: usize, arg1: usize, arg2: usize, arg3: usize, arg4: usize) usize {
    return asm volatile ("svc #0"
        : [ret] "={x0}" (-> usize)
        : [number] "{x8}" (number),
          [arg1] "{x0}" (arg1),
          [arg2] "{x1}" (arg2),
          [arg3] "{x2}" (arg3),
          [arg4] "{x3}" (arg4)
<<<<<<< HEAD
        : "memory"
=======
        : "memory", "cc"
>>>>>>> ba4d83af
    );
}

pub fn syscall5(number: usize, arg1: usize, arg2: usize, arg3: usize, arg4: usize, arg5: usize) usize {
    return asm volatile ("svc #0"
        : [ret] "={x0}" (-> usize)
        : [number] "{x8}" (number),
          [arg1] "{x0}" (arg1),
          [arg2] "{x1}" (arg2),
          [arg3] "{x2}" (arg3),
          [arg4] "{x3}" (arg4),
          [arg5] "{x4}" (arg5)
<<<<<<< HEAD
        : "memory"
=======
        : "memory", "cc"
>>>>>>> ba4d83af
    );
}

pub fn syscall6(
    number: usize,
    arg1: usize,
    arg2: usize,
    arg3: usize,
    arg4: usize,
    arg5: usize,
    arg6: usize,
) usize {
    return asm volatile ("svc #0"
        : [ret] "={x0}" (-> usize)
        : [number] "{x8}" (number),
          [arg1] "{x0}" (arg1),
          [arg2] "{x1}" (arg2),
          [arg3] "{x2}" (arg3),
          [arg4] "{x3}" (arg4),
          [arg5] "{x4}" (arg5),
          [arg6] "{x5}" (arg6)
<<<<<<< HEAD
        : "memory"
=======
        : "memory", "cc"
>>>>>>> ba4d83af
    );
}

/// This matches the libc clone function.
pub extern fn clone(func: extern fn (arg: usize) u8, stack: usize, flags: u32, arg: usize, ptid: *i32, tls: usize, ctid: *i32) usize;<|MERGE_RESOLUTION|>--- conflicted
+++ resolved
@@ -2,11 +2,7 @@
     return asm volatile ("svc #0"
         : [ret] "={x0}" (-> usize)
         : [number] "{x8}" (number)
-<<<<<<< HEAD
-        : "memory"
-=======
         : "memory", "cc"
->>>>>>> ba4d83af
     );
 }
 
@@ -15,11 +11,7 @@
         : [ret] "={x0}" (-> usize)
         : [number] "{x8}" (number),
           [arg1] "{x0}" (arg1)
-<<<<<<< HEAD
-        : "memory"
-=======
         : "memory", "cc"
->>>>>>> ba4d83af
     );
 }
 
@@ -29,11 +21,7 @@
         : [number] "{x8}" (number),
           [arg1] "{x0}" (arg1),
           [arg2] "{x1}" (arg2)
-<<<<<<< HEAD
-        : "memory"
-=======
         : "memory", "cc"
->>>>>>> ba4d83af
     );
 }
 
@@ -44,11 +32,7 @@
           [arg1] "{x0}" (arg1),
           [arg2] "{x1}" (arg2),
           [arg3] "{x2}" (arg3)
-<<<<<<< HEAD
-        : "memory"
-=======
         : "memory", "cc"
->>>>>>> ba4d83af
     );
 }
 
@@ -60,11 +44,7 @@
           [arg2] "{x1}" (arg2),
           [arg3] "{x2}" (arg3),
           [arg4] "{x3}" (arg4)
-<<<<<<< HEAD
-        : "memory"
-=======
         : "memory", "cc"
->>>>>>> ba4d83af
     );
 }
 
@@ -77,11 +57,7 @@
           [arg3] "{x2}" (arg3),
           [arg4] "{x3}" (arg4),
           [arg5] "{x4}" (arg5)
-<<<<<<< HEAD
-        : "memory"
-=======
         : "memory", "cc"
->>>>>>> ba4d83af
     );
 }
 
@@ -103,11 +79,7 @@
           [arg4] "{x3}" (arg4),
           [arg5] "{x4}" (arg5),
           [arg6] "{x5}" (arg6)
-<<<<<<< HEAD
-        : "memory"
-=======
         : "memory", "cc"
->>>>>>> ba4d83af
     );
 }
 
